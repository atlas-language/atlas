#![feature(try_blocks)]

use atlas_core::*;

use directories::ProjectDirs;
use rustyline::error::ReadlineError;
use rustyline::Editor;

use smol::LocalExecutor;
use futures_lite::future;

use std::rc::Rc;


use atlas_core::{Result, Error};
use atlas_core::parse::Lexer;
use atlas_core::grammar::ReplInputParser;

use atlas_core::store::{HeapStorage, Storage, Storable, value::Value};

use atlas_core::parse::ast::{ReplInput, Module, Span, DeclareModifier};

use atlas_core::compile::{Env, Compile};

use atlas_core::vm::{
    Machine, Resources,
    resource::{Snapshot, HttpProvider, BuiltinsProvider, FileProvider}
};
use crate::store::print::Depth;

use atlas_core::store::Handle;

use pretty::{BoxDoc, BoxAllocator};

fn interactive() -> Result<()> {
    env_logger::Builder::from_env(
        env_logger::Env::default().default_filter_or("trace,rustyline=info")
    ).init();


    let dirs = ProjectDirs::from("org", "atlas", "atlas");

    let mut rl = {
        let mut editor = Editor::<()>::new();
        if let Some(d) = &dirs {
            std::fs::create_dir_all(d.config_dir()).unwrap();
            let path = d.config_dir().join("history.txt");
            editor.load_history(&path).ok();
        }
        editor
    };

    let mut env = Env::new();
    let storage = HeapStorage::new();

    let resources = {
        let mut resources = Resources::new();
        // Add the resource handlers
        resources.add_provider(Rc::new(FileProvider::new(&storage)));
        resources.add_provider(Rc::new(BuiltinsProvider::new(&storage)));
        resources.add_provider(Rc::new(HttpProvider::new(&storage)));
        Rc::new(resources)
    };

    let mut cache = Rc::new(storage.create_thunk_map());
    let mut snapshot = Rc::new(Snapshot::new(resources.clone()));

    // Load the prelude + __path__ into the env
    {
        let prelude_src = crate::core::prelude::PRELUDE;
        let mut dir_path = "file://".to_owned();
        dir_path.push_str(std::env::current_dir().unwrap().to_str().unwrap());
        dir_path.push_str("/");
        let dir_path = storage.insert_from(&Value::String(dir_path))?;
        env.insert(String::from("__path__"), dir_path);
        let lexer = crate::parse::Lexer::new(prelude_src);
        let parser = crate::grammar::ModuleParser::new();
        let module : crate::parse::ast::Module = parser.parse(lexer).unwrap();
        let expr = module.transpile();
        let prelude_compiled = expr.compile(&storage, &env)?
                                .store_in(&storage)?;
        let prelude_module = storage.insert_from(&Value::Thunk(prelude_compiled))?;

        let exec = LocalExecutor::new();
        future::block_on(exec.run(async {
            let mach = Machine::new(&storage, cache.clone(), snapshot.clone());
            mach.env_use(prelude_module, &mut env).await?;
            let r: Result<()> = Ok(());
            r
        }))?;
    }

    loop {
        let res = match rl.readline(">> ") {
            Err(ReadlineError::Interrupted) => continue,
            Err(ReadlineError::Eof) => return Ok(()),
            Err(_) => Err(Error::new_const(ErrorKind::IO, "Unable to read line")),
            Ok(s) => Ok(s)
        }?;
        rl.add_history_entry(res.as_str());
        if res.trim().is_empty() { continue; }

        let lexer = Lexer::new(&res);
        let parser = ReplInputParser::new();
        let result = parser.parse(lexer);
        let ast = match result {
            Ok(a) => a,
            Err(e) => {
                println!("Parse error {:?}", e);
                continue
            }
        };
        log::debug!("AST: {:?}", ast);

        let exec = LocalExecutor::new();
        match ast {
            ReplInput::Expr(expr) => {
                let res : Result<_> = try {
                    let core = expr.transpile();
                    log::debug!("Core: {:?}", core);
                    let compiled = core.compile(&storage, &env)?
                                            .store_in(&storage)?;
                    let thunk = storage.insert_from(&Value::Thunk(compiled))?;
                    future::block_on(exec.run(async {
                        let mach = Machine::new(&storage, cache.clone(), snapshot.clone());
                        mach.force(&thunk).await
                    }))?
                };
                match res {
                    Err(e) => println!("{:?}", e),
                    Ok(handle) => {
                        let reader = handle.reader()?;
                        let doc : BoxDoc<'_, ()> = reader.pretty(Depth::Fixed(2), &BoxAllocator).into_doc();
                        println!("{}", doc.pretty(80));
                    }
                }
            },
            ReplInput::Decl(mut d) => {
                let res : Result<()> = try {
                    d.add_modifier(DeclareModifier::Pub);
                    let expr = Module{span: Span::new(0, 0), decl: vec![d]};
                    let core = expr.transpile();
                    log::debug!("Core: {:?}", core);
                    let compiled = core.compile(&storage, &env)?
                                            .store_in(&storage)?;
                    let thunk = storage.insert_from(&Value::Thunk(compiled))?;
                    future::block_on(exec.run(async {
                        let mach = Machine::new(&storage, cache.clone(), snapshot.clone());
                        mach.env_use(thunk, &mut env).await
                    }))?
                };
                match res {
                    Err(e) => println!("{:?}", e),
                    _ => {}
                }
            },
            ReplInput::Command(cmd) => {
                log::debug!("Cmd: {:?}", cmd);
                if cmd == "update_snapshot" {
                    print!("updating snapshot...");
                    snapshot = Rc::new(Snapshot::new(resources.clone()));
<<<<<<< HEAD
                    cache = Rc::new(ThunkCache::new());
                } else {
                    print!("command not recognized");
=======
                    cache = Rc::new(storage.create_thunk_map());
>>>>>>> df02ae52
                }
            }
        }
        if let Some(d) = &dirs {
            let path = d.config_dir().join("history.txt");
            rl.save_history(&path).ok();
        }
    }
}

fn main() {
    interactive().unwrap();
}<|MERGE_RESOLUTION|>--- conflicted
+++ resolved
@@ -159,13 +159,9 @@
                 if cmd == "update_snapshot" {
                     print!("updating snapshot...");
                     snapshot = Rc::new(Snapshot::new(resources.clone()));
-<<<<<<< HEAD
-                    cache = Rc::new(ThunkCache::new());
+                    cache = Rc::new(storage.create_thunk_map());
                 } else {
-                    print!("command not recognized");
-=======
-                    cache = Rc::new(storage.create_thunk_map());
->>>>>>> df02ae52
+                    println!("Command not recognized");
                 }
             }
         }
