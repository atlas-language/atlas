use std::collections::HashSet;
use std::vec;

use codespan::Span;
use lang::Builtin;

use super::ast::{Expr as AExpr}; // this is probably bad idk
use super::ast; 

use crate::core::lang::{Expr as CExpr};
use crate::core::lang;


impl ast::Literal {
    pub fn transpile(&self) -> lang::Literal {
        match &*self {
            ast::Literal::Unit => lang::Literal::Unit,
            ast::Literal::Bool(b) => lang::Literal::Bool(*b),
            ast::Literal::Int(i) => lang::Literal::Int(*i),
            ast::Literal::Float(f) => lang::Literal::Float(**f),
            ast::Literal::String(s) => lang::Literal::String(s.to_string()),
            ast::Literal::Char(c) => lang::Literal::Char(*c),
        }
    }
}

fn span (e: ast::Expr) -> Span {
        match e {
            ast::Expr::Identifier(s, _) => s,
            ast::Expr::Literal(s, _) => s,
            ast::Expr::List(s, _) => s,
            ast::Expr::Tuple(s, _) => s,
            ast::Expr::Record(s, _) => s,
            ast::Expr::Prefix(s, _, _) => s,
            ast::Expr::Infix(s, _, _) => s,
            ast::Expr::Call(s, _, _) => s,
            ast::Expr::Scope(ast::Scope{span, ..}) => span,
            ast::Expr::Lambda(s, _, _) => s,
            ast::Expr::IfElse(s, _, _, _) => s,
            ast::Expr::Project(s, _, _) => s,
            ast::Expr::Match(s, _, _) => s,
            ast::Expr::Module(ast::Module{span, ..}) => span,
            ast::Expr::Builtin(s, _, _) =>s,
        }
}


fn transpile_list<'src>(
    items: &Vec<ast::Expr<'src>>
) -> lang::Expr {
    match items.split_first() {
        Some((hd, tl)) => {
            let rest = transpile_list(&tl.to_vec());
            let cons = lang::Builtin{op: "cons".to_string(), args: vec![hd.transpile(), rest]};
            CExpr::Builtin(cons)
        }
        None => {
            CExpr::Builtin(Builtin{op: "empty_list".to_string(), args: Vec::new()})
        }
    }
}

fn transpile_if_else(scrut: &Box<AExpr>, if_case: &Box<AExpr>, else_case: &Option<Box<AExpr>>) -> CExpr {    
    let if_branch = lang::Case::Eq(lang::Primitive::Bool(true), if_case.transpile());
    
    let unit = &Box::new(AExpr::Literal(Span::new(0,0), ast::Literal::Unit));
    let else_val = match else_case {
        Some(v) => v,
        None => unit
    };
    let else_branch = lang::Case::Eq(lang::Primitive::Bool(false), else_val.transpile());

    let m = lang::Match{scrut: Box::new(scrut.transpile()), bind: None, cases: vec![if_branch, else_branch]};
    CExpr::Match(m)
}

fn transpile_call(func: &Box<AExpr>, args: &Vec<ast::Arg>) -> CExpr {
    let mut t_args = Vec::new();
    
    for a in args {
        match a {
            ast::Arg::Pos(_, val) => t_args.push(val.transpile()),
            _ => todo!()
        }
    }

    let app = lang::Expr::App(lang::App{lam: Box::new(func.transpile()), args: t_args});

    return CExpr::Invoke(lang::Invoke{target:Box::new(app)})
}


impl<'src> ast::LetDeclare<'src> {
    pub fn transpile(&self) -> lang::Bind {
        match self.pattern {
            ast::Pattern::Identifier(_, name) => 
                return lang::Bind::NonRec(lang::Symbol{name: name.to_string()}, Box::new(self.binding.transpile())),
            _ => todo!()
        }
    }

    pub fn globals(&self) -> HashSet<&str> {
        if self.mods.contains(&ast::DeclareModifier::Pub) {
            match self.pattern {
                ast::Pattern::Identifier(_, name) => HashSet::from([name]),
                _ => todo!()
            }
        } else {
            return HashSet::new();
        }
    }
}


impl<'src> ast::FnDeclare<'src> {
    pub fn transpile(&self) -> lang::Bind {
        let lam = transpile_lambda(&self.params, &self.scope);
        lang::Bind::NonRec(lang::Symbol{name: self.name.to_string()}, Box::new(lam))
    }

    pub fn globals(&self) -> HashSet<&str> {
        if self.mods.contains(&ast::DeclareModifier::Pub) {
            return HashSet::from([self.name]);
        } else {
            return HashSet::new();
        }
    }
}


impl<'src> ast::BlockDeclare<'src> {
    pub fn transpile(&self) -> lang::Bind {
        todo!()
    }

    pub fn globals(&self) -> HashSet<&str> {
        if self.mods.contains(&ast::DeclareModifier::Pub) {
            self.decls.iter().flat_map(|d| d.globals()).collect()
        } else {
            HashSet::new()
        }
    }
}

impl<'src> ast::Declaration<'src> {
    pub fn transpile(&self) -> lang::Bind {
        match self {
            ast::Declaration::Let(ld) => {
                return ld.transpile()
            },
            ast::Declaration::Block(_) => todo!(),
            ast::Declaration::Fn(fd) => fd.transpile(),
        }
    }

    pub fn globals(&self) -> HashSet<&str> {
        match self {
            ast::Declaration::Let(ld) => ld.globals(),
            ast::Declaration::Block(b) => b.globals(),
            ast::Declaration::Fn(fd) => fd.globals(),
        }
    }
}


fn transpile_scope(decls: &Vec<ast::Declaration>, exp: &Box<AExpr>) -> CExpr {
    if let Some((hd, tl)) = decls.split_first() {
        let rest = Box::new(transpile_scope(&tl.to_vec(), exp));
        return CExpr::LetIn(lang::LetIn{bind: hd.transpile(), body: rest})
    } else {
        return exp.transpile()
    }
}



impl<'src> ast::Module<'src> {
    pub fn globals(&self) -> HashSet<&str> {
        self.decl.iter().flat_map(|d| d.globals()).collect()
    }

    pub fn transpile(&self) -> CExpr {
        let record_fields = self
        .globals()
        .iter()
        .map(|s| 
            ast::Field::Simple(Span::new(0, 0), s, AExpr::Identifier(Span::new(0, 0), s))
        ).collect();

        let record = Box::new(AExpr::Record(self.span, record_fields));

        transpile_scope(&self.decl, &record)
    }
}


fn transpile_record(fields: &Vec<ast::Field>) -> CExpr {
    if let Some((hd, tl)) = fields.split_first() {
        let rest = transpile_record(&tl.to_vec());
        let (name, exp) = match hd {
            ast::Field::Simple(_, name, exp) => (name, exp),
            _ => todo!()
        };

        let key = CExpr::Literal(lang::Literal::String(name.to_string()));
        let val = exp.transpile();

<<<<<<< HEAD
        let insert_call = lang::Builtin{op: "insert".to_string(), args: vec![rest, key, val]};
        return CExpr::Builtin(insert_call)
    } else {
        return CExpr::Builtin(lang::Builtin{op: "insert".to_string(), args: vec![]})
=======
        let insert_call = lang::Builtin{op: "insert".to_string(), args: vec![key, val, rest]};
        CExpr::Builtin(insert_call)
    } else {
        CExpr::Builtin(Builtin{op: "empty_record".to_string(), args: Vec::new()})
>>>>>>> 9a5ea7b8
    }
}

fn transpile_tuple(items: &Vec<AExpr>) -> CExpr {
    if let Some((hd, tl)) = items.split_first() {
        let rest = transpile_tuple(&tl.to_vec());
        let append = lang::Builtin{op: "append".to_string(), args: vec![hd.transpile(), rest]};
        CExpr::Builtin(append)
    } else {
        CExpr::Builtin(Builtin{op: "empty_tuple".to_string(), args: Vec::new()})
    }
}

fn transpile_lambda(params: &Vec<ast::Parameter>, body: &AExpr) -> CExpr {
    let args = 
        params.iter()
              .map(|ast::Parameter::Named(_, name)| lang::Symbol{name: name.to_string()})
              .collect();
    
    let lam =  lang::Lambda{args, body: Box::new(body.transpile())};
    return CExpr::Lambda(lam)
}


pub fn symbol_priority(sym: &str) -> u8 {
    match sym {
        "-" => 0,
        "+" => 0,
        "*" => 1,
        "/" => 1,
        _ => 2,
    }
}

pub fn transpile_infix(args: &Vec<AExpr<'_>>, ops: &Vec<&str>) -> CExpr {
    if args.len() == 1 && ops.len() == 0 {
        // just transpile as per normal
        return args[0].transpile()
    }
    if args.len() < 2 {
        panic!();
    }
    // First we find the rightmost, lowest-priority operation
    // to split on
    let mut lowest_priority: u8 = 255;
    let mut split_idx = 0;
    for (idx, op) in ops.iter().enumerate() {
        let p = symbol_priority(op);
        if p <= lowest_priority {
            lowest_priority = p;
            split_idx = idx;
        }
    }

    // Get the left and right arguments
    // TODO: Make more efficient by using immutable slices rather than
    // vectors
    let mut largs = args.clone();
    let rargs = largs.split_off(split_idx + 1);

    let mut lops = ops.clone();
    let mut rops = lops.split_off(split_idx);
    let op= rops.pop().unwrap();

    let op_exp = CExpr::Var(lang::Symbol{name: op.to_string()});

    let args = vec![transpile_infix(&largs, &lops), transpile_infix(&rargs, &rops)];

    let app_exp = CExpr::App(lang::App{lam: Box::new(op_exp), args});

    CExpr::Invoke(lang::Invoke{target: Box::new(app_exp)})
}

impl<'src> ast::Expr<'src> {
    pub fn transpile(&self) -> lang::Expr {
        match self {
            ast::Expr::Identifier(_, name) => 
                lang::Expr::Var(lang::Symbol{name: name.to_string()}),
            ast::Expr::Literal(_, l) => 
                CExpr::Literal(l.transpile()),
            ast::Expr::List(_, items) => 
                transpile_list(items),
            ast::Expr::Tuple(_, items) => 
                transpile_tuple(items),
            ast::Expr::Record(_, fields) => 
                transpile_record(fields),
            ast::Expr::Prefix(_, _, _) => todo!(),
            ast::Expr::Infix(_, args, ops) => 
                transpile_infix(args, ops),
            ast::Expr::Call(_, fun, args) => 
                transpile_call(fun, args),
            ast::Expr::Scope(ast::Scope{span: _, decl, expr}) => 
                transpile_scope(decl, expr),
            ast::Expr::Lambda(_, params, body) => 
                transpile_lambda(&params, body),
            ast::Expr::IfElse(_, scrutinized, if_case, else_case) => 
                transpile_if_else(scrutinized, if_case, else_case),
            ast::Expr::Project(_, v, proj) => {
                let p = CExpr::Literal(lang::Literal::String(proj.to_string()));
                let projection = lang::Builtin{op: "__project".to_string(), args: vec![v.transpile(), p]};
                CExpr::Builtin(projection)
            }
            ast::Expr::Match(_, _, _) => todo!(),
            ast::Expr::Module(m) => m.transpile(),
            ast::Expr::Builtin(_, op, args) => {
                CExpr::Builtin(
                    lang::Builtin{
                        op: op.to_string(), 
                        args: args.iter().map(|a| a.transpile()).collect()
                    }
                )
            },
        }
    }
}<|MERGE_RESOLUTION|>--- conflicted
+++ resolved
@@ -205,17 +205,10 @@
         let key = CExpr::Literal(lang::Literal::String(name.to_string()));
         let val = exp.transpile();
 
-<<<<<<< HEAD
         let insert_call = lang::Builtin{op: "insert".to_string(), args: vec![rest, key, val]};
         return CExpr::Builtin(insert_call)
     } else {
         return CExpr::Builtin(lang::Builtin{op: "insert".to_string(), args: vec![]})
-=======
-        let insert_call = lang::Builtin{op: "insert".to_string(), args: vec![key, val, rest]};
-        CExpr::Builtin(insert_call)
-    } else {
-        CExpr::Builtin(Builtin{op: "empty_record".to_string(), args: Vec::new()})
->>>>>>> 9a5ea7b8
     }
 }
 
